--- conflicted
+++ resolved
@@ -59,54 +59,6 @@
           comment-author: 'github-actions[bot]'
           body-includes: Integration tests ran for
 
-<<<<<<< HEAD
-      # - name: create or update comment
-      #   if: (${{ always() }})
-      #   uses: peter-evans/create-or-update-comment@a35cf36e5301d70b76f316e867e7788a55a31dae # v1.4.5
-      #   with:
-      #     issue-number: ${{ github.event.pull_request.number || github.event.client_payload.pull_request.number }}
-      #     comment-id: ${{ steps.fc.outputs.comment-id }}
-      #     body: |
-      #       Integration tests ${{ job.status }} for [${{ github.event.client_payload.slash_command.args.named.sha || github.event.pull_request.head.sha }}](https://github.com/ossf/scorecard/actions/runs/${{ github.run_id }})
-
-      - name: set fork job status
-        uses: actions/github-script@441359b1a30438de65712c2fbca0abe4816fa667 # v5.0.0
-        if: ${{ always() }}
-        id: update-check-run
-        env:
-          number: ${{ github.event.client_payload.pull_request.number }}
-          job: ${{ github.job }}
-          # Conveniently, job.status maps to https://developer.github.com/v3/checks/runs/#update-a-check-run
-          conclusion: ${{ job.status }}
-          sha: ${{ github.event.client_payload.slash_command.args.named.sha }}
-          event_name: ${{ github.event_name }}
-        with:
-          github-token: ${{ secrets.GITHUB_TOKEN }}
-          script: |
-            if (process.env.event_name !== 'repository_dispatch') {
-              console.log("Not repository_dispatch... nothing to do!");
-              return process.env.event_name;
-            }
-
-            const ref = process.env.sha;
-
-            const { data: checks } = await github.checks.listForRef({
-              ...context.repo,
-              ref
-            });
-
-            const check = checks.check_runs.filter(c => c.name === process.env.job);
-            console.log(check);
-
-            const { data: result } = await github.checks.update({
-              ...context.repo,
-              check_run_id: check[0].id,
-              status: 'completed',
-              conclusion: process.env.conclusion
-            });
-
-            return result;
-=======
       - name: create or update comment
         uses: peter-evans/create-or-update-comment@a35cf36e5301d70b76f316e867e7788a55a31dae # v1.4.5
         with:
@@ -115,5 +67,4 @@
           body: |
             Integration tests ${{ job.status }} for
             [${{ github.event.client_payload.slash_command.args.named.sha || github.event.pull_request.head.sha }}]
-            (https://github.com/ossf/scorecard/actions/runs/${{ github.run_id }})
->>>>>>> 10ee2c06
+            (https://github.com/ossf/scorecard/actions/runs/${{ github.run_id }})