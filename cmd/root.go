// Copyright 2020 Security Scorecard Authors
//
// Licensed under the Apache License, Version 2.0 (the "License");
// you may not use this file except in compliance with the License.
// You may obtain a copy of the License at
//
//      http://www.apache.org/licenses/LICENSE-2.0
//
// Unless required by applicable law or agreed to in writing, software
// distributed under the License is distributed on an "AS IS" BASIS,
// WITHOUT WARRANTIES OR CONDITIONS OF ANY KIND, either express or implied.
// See the License for the specific language governing permissions and
// limitations under the License.

// Package cmd implements Scorecard commandline.
package cmd

import (
	"context"
	"encoding/json"
	goflag "flag"
	"fmt"
	"log"
	"net/http"
	"os"
	"sort"
	"strings"
	"time"

	"github.com/spf13/cobra"
	"go.uber.org/zap"

	"github.com/ossf/scorecard/v3/checker"
	"github.com/ossf/scorecard/v3/checks"
	"github.com/ossf/scorecard/v3/clients"
	"github.com/ossf/scorecard/v3/clients/githubrepo"
	"github.com/ossf/scorecard/v3/clients/localdir"
	docs "github.com/ossf/scorecard/v3/docs/checks"
	sce "github.com/ossf/scorecard/v3/errors"
	"github.com/ossf/scorecard/v3/pkg"
	spol "github.com/ossf/scorecard/v3/policy"
)

var (
	repo        string
	local       string
	checksToRun []string
	metaData    []string
	// This one has to use goflag instead of pflag because it's defined by zap.
	logLevel    = zap.LevelFlag("verbosity", zap.InfoLevel, "override the default log level")
	format      string
	npm         string
	pypi        string
	rubygems    string
	showDetails bool
	policyFile  string
)

const (
	formatJSON    = "json"
	formatSarif   = "sarif"
	formatDefault = "default"
)

// These strings must be the same as the ones used in
// checks.yaml for the "repos" field.
const (
	repoTypeLocal  = "local"
	repoTypeGitHub = "GitHub"
)

const (
	scorecardLong = "A program that shows security scorecard for an open source software."
	scorecardUse  = `./scorecard [--repo=<repo_url>] [--local=folder] [--checks=check1,...]
	 [--show-details] [--policy=file] or ./scorecard --{npm,pypi,rubgems}=<package_name> 
	 [--checks=check1,...] [--show-details] [--policy=file]`
	scorecardShort = "Security Scorecards"
)

func readPolicy() (*spol.ScorecardPolicy, error) {
	if policyFile != "" {
		data, err := os.ReadFile(policyFile)
		if err != nil {
			return nil, sce.WithMessage(sce.ErrScorecardInternal,
				fmt.Sprintf("os.ReadFile: %v", err))
		}
		sp, err := spol.ParseFromYAML(data)
		if err != nil {
			return nil,
				sce.WithMessage(sce.ErrScorecardInternal, fmt.Sprintf("spol.ParseFromYAML: %v", err))
		}
		return sp, nil
	}
	return nil, nil
}

func checksHavePolicies(sp *spol.ScorecardPolicy, enabledChecks checker.CheckNameToFnMap) bool {
	for checkName := range enabledChecks {
		_, exists := sp.Policies[checkName]
		if !exists {
			log.Printf("check %s has no policy declared", checkName)
			return false
		}
	}
	return true
}

func getSupportedChecks(r string, checkDocs docs.Doc) ([]string, error) {
	allChecks := checks.AllChecks
	supportedChecks := []string{}
	for check := range allChecks {
		c, e := checkDocs.GetCheck(check)
		if e != nil {
			return nil, sce.WithMessage(sce.ErrScorecardInternal, fmt.Sprintf("checkDocs.GetCheck: %v", e))
		}
		types := c.GetSupportedRepoTypes()
		for _, t := range types {
			if r == t {
				supportedChecks = append(supportedChecks, c.GetName())
			}
		}
	}
	return supportedChecks, nil
}

func isSupportedCheck(names []string, name string) bool {
	for _, n := range names {
		if n == name {
			return true
		}
	}
	return false
}

func getAllChecks() checker.CheckNameToFnMap {
	// Returns the full list of checks, given any environment variable constraints.
	possibleChecks := checks.AllChecks
	// TODO: Remove this to enable the DANGEROUS_WORKFLOW by default in the next release.
	if _, dangerousWorkflowCheck := os.LookupEnv("ENABLE_DANGEROUS_WORKFLOW"); !dangerousWorkflowCheck {
		delete(possibleChecks, checks.CheckDangerousWorkflow)
	}
	return possibleChecks
}

func getEnabledChecks(sp *spol.ScorecardPolicy, argsChecks []string,
	supportedChecks []string, repoType string) (checker.CheckNameToFnMap, error) {
	enabledChecks := checker.CheckNameToFnMap{}

	switch {
	case len(argsChecks) != 0:
		// Populate checks to run with the CLI arguments.
		for _, checkName := range argsChecks {
			if !isSupportedCheck(supportedChecks, checkName) {
				return enabledChecks,
					sce.WithMessage(sce.ErrScorecardInternal,
						fmt.Sprintf("repo type %s: unsupported check: %s", repoType, checkName))
			}
			if !enableCheck(checkName, &enabledChecks) {
				return enabledChecks,
					sce.WithMessage(sce.ErrScorecardInternal, fmt.Sprintf("invalid check: %s", checkName))
			}
		}
	case sp != nil:
		// Populate checks to run with policy file.
		for checkName := range sp.GetPolicies() {
			if !isSupportedCheck(supportedChecks, checkName) {
				return enabledChecks,
					sce.WithMessage(sce.ErrScorecardInternal,
						fmt.Sprintf("repo type %s: unsupported check: %s", repoType, checkName))
			}

			if !enableCheck(checkName, &enabledChecks) {
				return enabledChecks,
					sce.WithMessage(sce.ErrScorecardInternal, fmt.Sprintf("invalid check: %s", checkName))
			}
		}
	default:
		// Enable all checks that are supported.
		for checkName := range getAllChecks() {
			if !isSupportedCheck(supportedChecks, checkName) {
				continue
			}
			if !enableCheck(checkName, &enabledChecks) {
				return enabledChecks,
					sce.WithMessage(sce.ErrScorecardInternal, fmt.Sprintf("invalid check: %s", checkName))
			}
		}
<<<<<<< HEAD
		enabledChecks = getAllChecks()
=======
>>>>>>> ddd770ae
	}

	// If a policy was passed as argument, ensure all checks
	// to run have a corresponding policy.
	if sp != nil && !checksHavePolicies(sp, enabledChecks) {
		return enabledChecks, sce.WithMessage(sce.ErrScorecardInternal, "checks don't have policies")
	}

	return enabledChecks, nil
}

func validateFormat(format string) bool {
	switch format {
	case "json", "sarif", "default":
		return true
	default:
		return false
	}
}

func getRepoAccessors(ctx context.Context, uri string, logger *zap.Logger) (clients.Repo,
	clients.RepoClient, string, error) {
	var repo clients.Repo
	var errLocal error
	var errGitHub error
	if repo, errLocal = localdir.MakeLocalDirRepo(uri); errLocal == nil {
		// Local directory.
		return repo, localdir.CreateLocalDirClient(ctx, logger), repoTypeLocal, nil
	}

	if repo, errGitHub = githubrepo.MakeGithubRepo(uri); errGitHub == nil {
		// GitHub URL.
		return repo, githubrepo.CreateGithubRepoClient(ctx, logger), repoTypeGitHub, nil
	}
	return nil, nil, "",
		sce.WithMessage(sce.ErrScorecardInternal, fmt.Sprintf("unspported URI: %s: [%v, %v]", uri, errLocal, errGitHub))
}

func getURI(repo, local string) (string, error) {
	if repo != "" && local != "" {
		return "", sce.WithMessage(sce.ErrScorecardInternal,
			"--repo and --local options cannot be used together")
	}
	if local != "" {
		return fmt.Sprintf("file://%s", local), nil
	}
	return repo, nil
}

var rootCmd = &cobra.Command{
	Use:   scorecardUse,
	Short: scorecardShort,
	Long:  scorecardLong,
	Run: func(cmd *cobra.Command, args []string) {
		// UPGRADEv4: remove.
		var v4 bool
		_, v4 = os.LookupEnv("SCORECARD_V4")

		if format == formatSarif && !v4 {
			log.Fatal("sarif not supported yet")
		}

		if policyFile != "" && !v4 {
			log.Fatal("policy not supported yet")
		}

		if local != "" && !v4 {
			log.Fatal("--local option not supported yet")
		}

		// Validate format.
		if !validateFormat(format) {
			log.Fatalf("unsupported format '%s'", format)
		}

		policy, err := readPolicy()
		if err != nil {
			log.Fatalf("readPolicy: %v", err)
		}

		// Get the URI.
		uri, err := getURI(repo, local)
		if err != nil {
			log.Fatal(err)
		}
		if npm != "" {
			if git, err := fetchGitRepositoryFromNPM(npm); err != nil {
				log.Fatal(err)
			} else {
				if err := cmd.Flags().Set("repo", git); err != nil {
					log.Fatal(err)
				}
			}
		} else if pypi != "" {
			if git, err := fetchGitRepositoryFromPYPI(pypi); err != nil {
				log.Fatal(err)
			} else {
				if err := cmd.Flags().Set("repo", git); err != nil {
					log.Fatal(err)
				}
			}
		} else if rubygems != "" {
			if git, err := fetchGitRepositoryFromRubyGems(rubygems); err != nil {
				log.Fatal(err)
			} else {
				if err := cmd.Flags().Set("repo", git); err != nil {
					log.Fatal(err)
				}
			}
		} else {
			if err := cmd.MarkFlagRequired("repo"); err != nil {
				log.Fatal(err)
			}
		}

		ctx := context.Background()
		logger, err := githubrepo.NewLogger(*logLevel)
		if err != nil {
			log.Fatal(err)
		}
		// nolint
		defer logger.Sync() // Flushes buffer, if any.

		repoURI, repoClient, repoType, err := getRepoAccessors(ctx, uri, logger)
		if err != nil {
			log.Fatal(err)
		}
		defer repoClient.Close()

		// Read docs.
		checkDocs, err := docs.Read()
		if err != nil {
			log.Fatalf("cannot read yaml file: %v", err)
		}

		supportedChecks, err := getSupportedChecks(repoType, checkDocs)
		if err != nil {
			log.Fatalf("cannot read supported checks: %v", err)
		}

		enabledChecks, err := getEnabledChecks(policy, checksToRun, supportedChecks, repoType)
		if err != nil {
			panic(err)
		}

		if format == formatDefault {
			for checkName := range enabledChecks {
				fmt.Fprintf(os.Stderr, "Starting [%s]\n", checkName)
			}
		}
		repoResult, err := pkg.RunScorecards(ctx, repoURI, enabledChecks, repoClient)
		if err != nil {
			log.Fatal(err)
		}
		repoResult.Metadata = append(repoResult.Metadata, metaData...)

		// Sort them by name
		sort.Slice(repoResult.Checks, func(i, j int) bool {
			return repoResult.Checks[i].Name < repoResult.Checks[j].Name
		})

		if format == formatDefault {
			for checkName := range enabledChecks {
				fmt.Fprintf(os.Stderr, "Finished [%s]\n", checkName)
			}
			fmt.Println("\nRESULTS\n-------")
		}

		switch format {
		case formatDefault:
			err = repoResult.AsString(showDetails, *logLevel, checkDocs, os.Stdout)
		case formatSarif:
			// TODO: support config files and update checker.MaxResultScore.
			err = repoResult.AsSARIF(showDetails, *logLevel, os.Stdout, checkDocs, policy,
				policyFile)
		case formatJSON:
			// UPGRADEv2: rename.
			err = repoResult.AsJSON2(showDetails, *logLevel, checkDocs, os.Stdout)
		default:
			err = sce.WithMessage(sce.ErrScorecardInternal,
				fmt.Sprintf("invalid format flag: %v. Expected [default, json]", format))
		}
		if err != nil {
			log.Fatalf("Failed to output results: %v", err)
		}
	},
}

type npmSearchResults struct {
	Objects []struct {
		Package struct {
			Links struct {
				Repository string `json:"repository"`
			} `json:"links"`
		} `json:"package"`
	} `json:"objects"`
}

type pypiSearchResults struct {
	Info struct {
		ProjectUrls struct {
			Source string `json:"Source"`
		} `json:"project_urls"`
	} `json:"info"`
}

type rubyGemsSearchResults struct {
	SourceCodeURI string `json:"source_code_uri"`
}

// Execute runs the Scorecard commandline.
func Execute() {
	if err := rootCmd.Execute(); err != nil {
		fmt.Fprintln(os.Stderr, err)
		os.Exit(1)
	}
}

// Gets the GitHub repository URL for the npm package.
//nolint:noctx
func fetchGitRepositoryFromNPM(packageName string) (string, error) {
	npmSearchURL := "https://registry.npmjs.org/-/v1/search?text=%s&size=1"
	const timeout = 10
	client := &http.Client{
		Timeout: timeout * time.Second,
	}
	resp, err := client.Get(fmt.Sprintf(npmSearchURL, packageName))
	if err != nil {
		return "", sce.WithMessage(sce.ErrScorecardInternal, fmt.Sprintf("failed to get npm package json: %v", err))
	}

	defer resp.Body.Close()
	v := &npmSearchResults{}
	err = json.NewDecoder(resp.Body).Decode(v)
	if err != nil {
		return "", sce.WithMessage(sce.ErrScorecardInternal, fmt.Sprintf("failed to parse npm package json: %v", err))
	}
	if len(v.Objects) == 0 {
		return "", sce.WithMessage(sce.ErrScorecardInternal,
			fmt.Sprintf("could not find source repo for npm package: %s", packageName))
	}
	return v.Objects[0].Package.Links.Repository, nil
}

// Gets the GitHub repository URL for the pypi package.
//nolint:noctx
func fetchGitRepositoryFromPYPI(packageName string) (string, error) {
	pypiSearchURL := "https://pypi.org/pypi/%s/json"
	const timeout = 10
	client := &http.Client{
		Timeout: timeout * time.Second,
	}
	resp, err := client.Get(fmt.Sprintf(pypiSearchURL, packageName))
	if err != nil {
		return "", sce.WithMessage(sce.ErrScorecardInternal, fmt.Sprintf("failed to get pypi package json: %v", err))
	}

	defer resp.Body.Close()
	v := &pypiSearchResults{}
	err = json.NewDecoder(resp.Body).Decode(v)
	if err != nil {
		return "", sce.WithMessage(sce.ErrScorecardInternal, fmt.Sprintf("failed to parse pypi package json: %v", err))
	}
	if v.Info.ProjectUrls.Source == "" {
		return "", sce.WithMessage(sce.ErrScorecardInternal,
			fmt.Sprintf("could not find source repo for pypi package: %s", packageName))
	}
	return v.Info.ProjectUrls.Source, nil
}

// Gets the GitHub repository URL for the rubygems package.
//nolint:noctx
func fetchGitRepositoryFromRubyGems(packageName string) (string, error) {
	rubyGemsSearchURL := "https://rubygems.org/api/v1/gems/%s.json"
	const timeout = 10
	client := &http.Client{
		Timeout: timeout * time.Second,
	}
	resp, err := client.Get(fmt.Sprintf(rubyGemsSearchURL, packageName))
	if err != nil {
		return "", sce.WithMessage(sce.ErrScorecardInternal, fmt.Sprintf("failed to get ruby gem json: %v", err))
	}

	defer resp.Body.Close()
	v := &rubyGemsSearchResults{}
	err = json.NewDecoder(resp.Body).Decode(v)
	if err != nil {
		return "", sce.WithMessage(sce.ErrScorecardInternal, fmt.Sprintf("failed to parse ruby gem json: %v", err))
	}
	if v.SourceCodeURI == "" {
		return "", sce.WithMessage(sce.ErrScorecardInternal, fmt.Sprintf("could not find source repo for ruby gem: %v", err))
	}
	return v.SourceCodeURI, nil
}

// Enables checks by name.
func enableCheck(checkName string, enabledChecks *checker.CheckNameToFnMap) bool {
	if enabledChecks != nil {
		for key, checkFn := range getAllChecks() {
			if strings.EqualFold(key, checkName) {
				(*enabledChecks)[key] = checkFn
				return true
			}
		}
	}
	return false
}

//nolint:gochecknoinits
func init() {
	// Add the zap flag manually
	rootCmd.PersistentFlags().AddGoFlagSet(goflag.CommandLine)
	rootCmd.Flags().StringVar(&repo, "repo", "", "repository to check")
	rootCmd.Flags().StringVar(&local, "local", "", "local folder to check")
	rootCmd.Flags().StringVar(
		&npm, "npm", "",
		"npm package to check, given that the npm package has a GitHub repository")
	rootCmd.Flags().StringVar(
		&pypi, "pypi", "",
		"pypi package to check, given that the pypi package has a GitHub repository")
	rootCmd.Flags().StringVar(
		&rubygems, "rubygems", "",
		"rubygems package to check, given that the rubygems package has a GitHub repository")
	rootCmd.Flags().StringVar(&format, "format", formatDefault,
		"output format. allowed values are [default, sarif, json]")
	rootCmd.Flags().StringSliceVar(
		&metaData, "metadata", []string{}, "metadata for the project. It can be multiple separated by commas")
	rootCmd.Flags().BoolVar(&showDetails, "show-details", false, "show extra details about each check")
	checkNames := []string{}
	for checkName := range getAllChecks() {
		checkNames = append(checkNames, checkName)
	}
	rootCmd.Flags().StringSliceVar(&checksToRun, "checks", []string{},
		fmt.Sprintf("Checks to run. Possible values are: %s", strings.Join(checkNames, ",")))
	rootCmd.Flags().StringVar(&policyFile, "policy", "", "policy to enforce")
}<|MERGE_RESOLUTION|>--- conflicted
+++ resolved
@@ -185,10 +185,6 @@
 					sce.WithMessage(sce.ErrScorecardInternal, fmt.Sprintf("invalid check: %s", checkName))
 			}
 		}
-<<<<<<< HEAD
-		enabledChecks = getAllChecks()
-=======
->>>>>>> ddd770ae
 	}
 
 	// If a policy was passed as argument, ensure all checks
